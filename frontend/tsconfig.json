--- conflicted
+++ resolved
@@ -16,16 +16,5 @@
     "noEmit": true,
     "jsx": "react-jsx"
   },
-<<<<<<< HEAD
-  "include": [
-    "src/**/*",
-    "cypress/**/*",
-    "cypress.config.ts"
-  ],
-  "exclude": [
-    "node_modules"
-  ]
-=======
   "include": ["src/**/*", "cypress/**/*", "*.ts", "**/*.ts", "**/*.tsx"]
->>>>>>> 356e2f6f
 }