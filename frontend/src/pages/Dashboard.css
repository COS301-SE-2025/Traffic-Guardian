body {
  background: #fff;
  font-family: 'Segoe UI', Arial, sans-serif;
}

.dashboard {
  background-color: #2a2a2a;
  min-height: 100vh;
<<<<<<< HEAD
  color: #fff;
  font-family: -apple-system, BlinkMacSystemFont, 'Segoe UI', Roboto, sans-serif;
=======
  color: #ffffff;
  font-family: -apple-system, BlinkMacSystemFont, Segoe UI, Roboto, sans-serif;
>>>>>>> 356e2f6f
}

.dashboard-header {
  background-color: #1a1a1a;
  padding: 1.5rem 2rem;
  border-bottom: 1px solid #404040;
  display: flex;
  justify-content: space-between;
  align-items: center;
}

.dashboard-title {
  display: flex;
  align-items: center;
  gap: 1rem;
}

.dashboard-title h2 {
  color: #fa3;
  font-size: 1.8rem;
  font-weight: 600;
  margin: 0;
}

.dashboard-subtitle {
  color: #ccc;
  font-size: 0.9rem;
  margin-top: 0.25rem;
}

.dashboard-time {
  text-align: right;
  color: #fff;
}

.dashboard-time-label {
  color: #999;
  font-size: 0.8rem;
  margin-bottom: 0.25rem;
}

.dashboard-time-value {
  font-size: 1.1rem;
  font-weight: 500;
}

.dashboard-content {
  padding: 2rem;
  max-width: 1400px;
  margin: 0 auto;
}

.stats-grid {
  display: grid;
  grid-template-columns: repeat(auto-fit, minmax(250px, 1fr));
  gap: 1.5rem;
  margin-bottom: 2rem;
}

.stat-card {
  background-color: #3a3a3a;
  border-radius: 8px;
  padding: 1.5rem;
  border-left: 4px solid #fa3;
  transition: transform 0.2s ease, box-shadow 0.2s ease;
}

.stat-card:hover {
  transform: translateY(-2px);
  box-shadow: 0 4px 12px rgb(255 140 0 / 20%);
}

.stat-card-header {
  display: flex;
  justify-content: space-between;
  align-items: flex-start;
  margin-bottom: 1rem;
}

.stat-card-icon {
  background-color: rgb(255 140 0 / 20%);
  padding: 0.75rem;
  border-radius: 6px;
  margin-bottom: 1rem;
}

.stat-card-icon svg {
  width: 24px;
  height: 24px;
  color: #fa3;
}

.stat-card-title {
  color: #ccc;
  font-size: 0.9rem;
  margin-bottom: 0.5rem;
}

.stat-card-value {
  color: #fff;
  font-size: 2rem;
  font-weight: 700;
  margin-bottom: 0.25rem;
}

.stat-card-subtitle {
  color: #999;
  font-size: 0.8rem;
}

.dashboard-main-grid {
  display: grid;
  grid-template-columns: 2fr 1fr;
  gap: 2rem;
  margin-bottom: 2rem;
}

.incidents-section {
  background-color: #3a3a3a;
  border-radius: 8px;
  overflow: hidden;
}

.incidents-header {
  background-color: #fa3;
  color: #000;
  padding: 1rem 1.5rem;
  display: flex;
  justify-content: space-between;
  align-items: center;
}

.incidents-header h3 {
  margin: 0;
  font-size: 1.2rem;
  font-weight: 600;
}

.incidents-badge {
  background-color: rgb(0 0 0 / 20%);
  color: #000;
  padding: 0.25rem 0.75rem;
  border-radius: 12px;
  font-size: 0.8rem;
  font-weight: 500;
}

.incidents-list {
  padding: 1.5rem;
  max-height: 400px;
  overflow-y: auto;
}

.incident-item {
  background-color: #2a2a2a;
  border-radius: 6px;
  padding: 1rem;
  margin-bottom: 1rem;
  border-left: 3px solid #666;
  transition: border-color 0.2s ease;
}

.incident-item:last-child {
  margin-bottom: 0;
}

.incident-item.critical {
  border-left-color: #f44;
}

.incident-item.medium {
  border-left-color: #fa0;
}

.incident-item.low {
  border-left-color: #4f4;
}

.incident-header {
  display: flex;
  justify-content: space-between;
  align-items: flex-start;
  margin-bottom: 0.75rem;
}

.incident-type {
  display: flex;
  align-items: center;
  gap: 0.5rem;
  font-weight: 600;
  color: #fff;
}

.incident-type svg {
  width: 16px;
  height: 16px;
  color: #fa3;
}

.severity-badge {
  padding: 0.25rem 0.5rem;
  border-radius: 4px;
  font-size: 0.7rem;
  font-weight: 500;
  text-transform: uppercase;
}

.severity-badge.critical {
  background-color: rgb(255 68 68 / 20%);
  color: #f44;
}

.severity-badge.medium {
  background-color: rgb(255 170 0 / 20%);
  color: #fa0;
}

.severity-badge.low {
  background-color: rgb(68 255 68 / 20%);
  color: #4f4;
}

.incident-details {
  display: grid;
  gap: 0.5rem;
  margin-bottom: 0.75rem;
}

.incident-detail {
  display: flex;
  align-items: center;
  gap: 0.5rem;
  color: #ccc;
  font-size: 0.85rem;
}

.incident-detail svg {
  width: 14px;
  height: 14px;
  color: #999;
}

.incident-actions {
  display: flex;
  gap: 1rem;
  justify-content: flex-end;
}

.incident-action {
  background: none;
  border: none;
  color: #fa3;
  font-size: 0.8rem;
  cursor: pointer;
  padding: 0.25rem 0;
  text-decoration: underline;
  transition: color 0.2s ease;
}

.incident-action:hover {
  color: #fa3;
}

.camera-section {
  background-color: #3a3a3a;
  border-radius: 8px;
  overflow: hidden;
}

.camera-header {
  background-color: #404040;
  color: #fff;
  padding: 1rem 1.5rem;
  border-bottom: 1px solid #555;
}

.camera-header h3 {
  margin: 0;
  font-size: 1.2rem;
  font-weight: 600;
}

.camera-list {
  padding: 1.5rem;
}

.camera-item {
  display: flex;
  justify-content: space-between;
  align-items: center;
  padding: 0.75rem;
  background-color: #2a2a2a;
  border-radius: 6px;
  margin-bottom: 0.75rem;
  transition: background-color 0.2s ease;
}

.camera-item:last-child {
  margin-bottom: 0;
}

.camera-item:hover {
  background-color: #333;
}

.camera-info {
  display: flex;
  align-items: center;
  gap: 0.75rem;
}

.camera-status-dot {
  width: 10px;
  height: 10px;
  border-radius: 50%;
}

.camera-status-dot.online {
  background-color: #4f4;
}

.camera-status-dot.offline {
  background-color: #f44;
}

.camera-details h4 {
  margin: 0 0 0.25rem;
  color: #fff;
  font-size: 0.9rem;
}

.camera-details p {
  margin: 0;
  color: #999;
  font-size: 0.8rem;
}

.camera-status {
  text-align: right;
}

.camera-status-text {
  font-size: 0.8rem;
  font-weight: 500;
  margin-bottom: 0.25rem;
}

.camera-status-text.online {
  color: #4f4;
}

.camera-status-text.offline {
  color: #f44;
}

.camera-incidents {
  color: #fa3;
  font-size: 0.7rem;
}

.quick-actions {
  background-color: #3a3a3a;
  border-radius: 8px;
  padding: 1.5rem;
}

.quick-actions h3 {
  color: #fff;
  margin: 0 0 1rem;
  font-size: 1.2rem;
  font-weight: 600;
}

.actions-grid {
  display: grid;
  grid-template-columns: repeat(auto-fit, minmax(150px, 1fr));
  gap: 1rem;
}

.action-button {
  background-color: #2a2a2a;
  border: 2px dashed #666;
  border-radius: 6px;
  padding: 1rem;
  display: flex;
  flex-direction: column;
  align-items: center;
  gap: 0.5rem;
  cursor: pointer;
  transition: all 0.2s ease;
  text-decoration: none;
  color: inherit;
}

.action-button:hover {
  border-color: #fa3;
  background-color: rgb(255 140 0 / 10%);
}

.action-button svg {
  width: 20px;
  height: 20px;
  color: #ccc;
}

.action-button:hover svg {
  color: #fa3;
}

.action-button span {
  color: #ccc;
  font-size: 0.85rem;
  font-weight: 500;
  text-align: center;
}

.action-button:hover span {
  color: #fff;
}

.incidents-list::-webkit-scrollbar {
  width: 6px;
}

.incidents-list::-webkit-scrollbar-track {
  background: #2a2a2a;
}

.incidents-list::-webkit-scrollbar-thumb {
  background: #666;
  border-radius: 3px;
}

.incidents-list::-webkit-scrollbar-thumb:hover {
  background: #888;
}

@media (width <= 1024px) {
  .dashboard-main-grid {
    grid-template-columns: 1fr;
  }
  
  .dashboard-header {
    flex-direction: column;
    gap: 1rem;
    text-align: center;
  }
}

@media (width <= 768px) {
  .dashboard-content {
    padding: 1rem;
  }
  
  .stats-grid {
    grid-template-columns: 1fr;
  }
  
  .actions-grid {
    grid-template-columns: repeat(2, 1fr);
  }
}

@media (width <= 480px) {
  .actions-grid {
    grid-template-columns: 1fr;
  }
  
  .incident-header {
    flex-direction: column;
    align-items: flex-start;
    gap: 0.5rem;
  }
}

@media (width >= 600px) and (height >= 400px) and (update: context) {
  /* Add your styles here */
}<|MERGE_RESOLUTION|>--- conflicted
+++ resolved
@@ -6,13 +6,8 @@
 .dashboard {
   background-color: #2a2a2a;
   min-height: 100vh;
-<<<<<<< HEAD
   color: #fff;
   font-family: -apple-system, BlinkMacSystemFont, 'Segoe UI', Roboto, sans-serif;
-=======
-  color: #ffffff;
-  font-family: -apple-system, BlinkMacSystemFont, Segoe UI, Roboto, sans-serif;
->>>>>>> 356e2f6f
 }
 
 .dashboard-header {
@@ -83,6 +78,7 @@
 .stat-card:hover {
   transform: translateY(-2px);
   box-shadow: 0 4px 12px rgb(255 140 0 / 20%);
+  box-shadow: 0 4px 12px rgb(255 140 0 / 20%);
 }
 
 .stat-card-header {
@@ -93,6 +89,7 @@
 }
 
 .stat-card-icon {
+  background-color: rgb(255 140 0 / 20%);
   background-color: rgb(255 140 0 / 20%);
   padding: 0.75rem;
   border-radius: 6px;
