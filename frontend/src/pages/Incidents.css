<<<<<<< HEAD
/* Global SVG default size */
svg {
  width: 16px;
  height: 16px;
}

/* Light mode variables */

/* Light mode variables */
:root.light-mode {
  --background-color: #fff;
  --text-color: #333;
  --header-bg: #f5f5f5;
  --header-border: #d1d1d1;
  --title-color: #d97700; /* Darker accent */
  --subtitle-color: #666;
  --button-primary-bg: #d97700; /* Darker accent */
  --button-primary-text: #fff;
  --button-primary-hover: #c06800; /* Even darker for hover */
  --button-secondary-bg: transparent;
  --button-secondary-text: #333;
  --button-secondary-border: #999;
  --button-secondary-hover-bg: rgb(217 119 0 / 10%); /* Adjusted for darker accent */
  --button-secondary-hover-border: #d97700; /* Darker accent */
  --content-bg: #f9f9f9;
  --filter-bg: #f0f0f0;
  --filter-border: #ccc;
  --filter-input-bg: #fff;
  --filter-placeholder: #999;
  --table-bg: #fff;
  --table-header-bg: #e5e5e5;
  --table-header-text: #333;
  --table-border: #d1d1d1;
  --table-hover-bg: rgb(217 119 0 / 5%); /* Adjusted for darker accent */
  --incident-id-color: #d97700; /* Darker accent */
  --severity-critical-bg: rgb(255 68 68 / 20%);
  --severity-critical-text: #f44;
  --severity-medium-bg: rgb(217 119 0 / 20%); /* Adjusted for darker accent */
  --severity-medium-text: #d97700; /* Darker accent */
  --severity-low-bg: rgb(68 255 68 / 20%);
  --severity-low-text: #199019;
  --status-active-bg: rgb(255 68 68 / 20%);
  --status-active-text: #f44;
  --status-inprogress-bg: rgb(0 123 255 / 20%);
  --status-inprogress-text: #007bff;
  --status-resolved-bg: rgb(68 255 68 / 20%);
  --status-resolved-text: #199019;
  --action-btn-bg: none;
  --action-btn-text: #d97700; /* Darker accent */
  --action-btn-hover-bg: rgb(217 119 0 / 10%); /* Adjusted for darker accent */
  --modal-overlay-bg: rgb(0 0 0 / 50%);
  --modal-content-bg: #fff;
  --modal-header-bg: #d97700; /* Darker accent */
  --modal-header-text: #fff;
  --form-section-title: #d97700; /* Darker accent */
  --form-section-border: #d1d1d1;
  --form-input-bg: #f5f5f5;
  --form-input-border: #ccc;
  --form-input-text: #333;
  --form-error-text: #f44;
  --form-help-text: #666;
  --file-upload-border: #ccc;
  --file-upload-hover-border: #d97700; /* Darker accent */
  --file-upload-dragover-bg: rgb(217 119 0 / 5%); /* Adjusted for darker accent */
  --file-upload-text: #666;
  --file-upload-btn-bg: transparent;
  --file-upload-btn-text: #d97700; /* Darker accent */
  --file-upload-btn-border: #d97700; /* Darker accent */
  --uploaded-file-bg: rgb(0 0 0 / 5%);
  --file-remove-text: #f44;
  --pagination-bg: #f0f0f0;
  --pagination-text: #333;
  --pagination-border: #ccc;
  --pagination-active-bg: #d97700; /* Darker accent */
  --pagination-active-text: #fff;
  --loading-spinner: #d97700; /* Darker accent */
  --status-select-bg: #fff;
  --status-select-border: #ccc;
  --status-select-text: #333;
  --confirm-btn-bg: rgb(68 255 68 / 20%);
  --confirm-btn-text: #199019;
  --confirm-btn-border: rgb(68 255 68 / 30%);
  --access-denied-bg: rgb(255 68 68 / 10%);
  --access-denied-text: #f44;
}

:root.dark-mode {
  --background-color: #1e1e1e;
  --text-color: #fff;
  --header-bg: #1a1a1a;
  --header-border: #404040;
  --title-color: #fa3;
  --subtitle-color: #ccc;
  --button-primary-bg: #fa3;
  --button-primary-text: #000;
  --button-primary-hover: #fa3;
  --button-secondary-bg: transparent;
  --button-secondary-text: #ccc;
  --button-secondary-border: #666;
  --button-secondary-hover-bg: rgb(255 140 0 / 10%);
  --button-secondary-hover-border: #fa3;
  --content-bg: #1e1e1e;
  --filter-bg: #3a3a3a;
  --filter-border: #666;
  --filter-input-bg: #2a2a2a;
  --filter-placeholder: #999;
  --table-bg: #3a3a3a;
  --table-header-bg: #404040;
  --table-header-text: #ccc;
  --table-border: #555;
  --table-hover-bg: rgb(255 140 0 / 5%);
  --incident-id-color: #fa3;
  --severity-critical-bg: rgb(255 68 68 / 20%);
  --severity-critical-text: #f44;
  --severity-medium-bg: rgb(255 170 0 / 20%);
  --severity-medium-text: #fa0;
  --severity-low-bg: rgb(68 255 68 / 20%);
  --severity-low-text: #4f4;
  --status-active-bg: rgb(255 68 68 / 20%);
  --status-active-text: #f44;
  --status-inprogress-bg: rgb(0 123 255 / 20%);
  --status-inprogress-text: #007bff;
  --status-resolved-bg: rgb(68 255 68 / 20%);
  --status-resolved-text: #4f4;
  --action-btn-bg: none;
  --action-btn-text: #fa3;
  --action-btn-hover-bg: rgb(255 140 0 / 10%);
  --modal-overlay-bg: rgb(0 0 0 / 80%);
  --modal-content-bg: #3a3a3a;
  --modal-header-bg: #fa3;
  --modal-header-text: #000;
  --form-section-title: #fa3;
  --form-section-border: #555;
  --form-input-bg: #2a2a2a;
  --form-input-border: #666;
  --form-input-text: #fff;
  --form-error-text: #f44;
  --form-help-text: #999;
  --file-upload-border: #666;
  --file-upload-hover-border: #fa3;
  --file-upload-dragover-bg: rgb(255 140 0 / 5%);
  --file-upload-text: #ccc;
  --file-upload-btn-bg: transparent;
  --file-upload-btn-text: #fa3;
  --file-upload-btn-border: #fa3;
  --uploaded-file-bg: rgb(255 255 255 / 5%);
  --file-remove-text: #f44;
  --pagination-bg: #3a3a3a;
  --pagination-text: #ccc;
  --pagination-border: #666;
  --pagination-active-bg: #fa3;
  --pagination-active-text: #000;
  --loading-spinner: #fa3;
  --status-select-bg: #2a2a2a;
  --status-select-border: #666;
  --status-select-text: #fff;
  --confirm-btn-bg: rgb(68 255 68 / 20%);
  --confirm-btn-text: #4f4;
  --confirm-btn-border: rgb(68 255 68 / 30%);
  --access-denied-bg: rgb(255 68 68 / 10%);
  --access-denied-text: #f44;
}

/* Apply variables to styles */
=======
body {
  background: #fff;
  font-family: 'Segoe UI', Arial, sans-serif;
}

>>>>>>> ec5e7e9c
.incidents-page {
  background-color: var(--background-color);
  min-height: 100vh;
<<<<<<< HEAD
  color: var(--text-color);
  font-family: -apple-system, BlinkMacSystemFont, 'Segoe UI', Roboto, sans-serif;
=======
  color: #ffffff;
  font-family: -apple-system, BlinkMacSystemFont, Segoe UI, Roboto, sans-serif;
>>>>>>> ec5e7e9c
}

.incidents-header {
  background-color: var(--header-bg);
  padding: 1.5rem 2rem;
  border-bottom: 1px solid var(--header-border);
  display: flex;
  justify-content: space-between;
  align-items: center;
  flex-wrap: wrap;
  gap: 1rem;
}

.incidents-title {
  display: flex;
  align-items: center;
  gap: 1rem;
}

.incidents-sidebar {
  color: var(--subtitle-color);
}

.incidents-title h2 {
  color: var(--title-color);
  font-size: 1.8rem;
  font-weight: 600;
  margin: 0;
}

.incidents-subtitle {
  color: var(--subtitle-color);
  font-size: 0.9rem;
  margin-top: 0.25rem;
}

.incidents-actions {
  display: flex;
  gap: 1rem;
  align-items: center;
}

.btn-primary {
  background-color: var(--button-primary-bg);
  color: var(--button-primary-text);
  border: none;
  padding: 0.75rem 1.5rem;
  border-radius: 6px;
  font-weight: 600;
  cursor: pointer;
  transition: all 0.2s ease;
  display: flex;
  align-items: center;
  gap: 0.5rem;
}

.btn-primary svg {
  width: 20px;
  height: 20px;
}

.btn-primary:hover {
  background-color: var(--button-primary-hover);
  transform: translateY(-1px);
}

.btn-secondary {
  background-color: var(--button-secondary-bg);
  color: var(--button-secondary-text);
  border: 1px solid var(--button-secondary-border);
  padding: 0.75rem 1.5rem;
  border-radius: 6px;
  font-weight: 500;
  cursor: pointer;
  transition: all 0.2s ease;
  display: flex;
  align-items: center;
  gap: 0.5rem;
}

.btn-secondary svg {
  width: 20px;
  height: 20px;
}

.btn-secondary:hover {
  border-color: var(--button-secondary-hover-border);
  color: var(--text-color);
  background-color: var(--button-secondary-hover-bg);
}

.incidents-content {
  padding: 2rem;
  max-width: 1400px;
  margin: 0 auto;
  min-height: 100vh;
  display: flex;
  flex-direction: column;
  background-color: var(--content-bg);
}

.incidents-filters {
  background-color: var(--filter-bg);
  border-radius: 8px;
  padding: 1.5rem;
  margin-bottom: 2rem;
  display: grid;
  grid-template-columns: repeat(auto-fit, minmax(200px, 1fr));
  gap: 1rem;
  align-items: end;
}

.filter-group {
  display: flex;
  flex-direction: column;
  gap: 0.5rem;
}

.filter-label {
  color: var(--subtitle-color);
  font-size: 0.85rem;
  font-weight: 500;
}

.filter-input,
.filter-select {
  background-color: var(--filter-input-bg);
  border: 1px solid var(--filter-border);
  border-radius: 4px;
  color: var(--form-input-text);
  padding: 0.75rem;
  font-size: 0.9rem;
  transition: border-color 0.2s ease;
}

.filter-input:focus,
.filter-select:focus {
  outline: none;
  border-color: var(--title-color);
}

.filter-input::placeholder {
  color: var(--filter-placeholder);
}

.filter-select option {
  background-color: var(--filter-input-bg);
  color: var(--form-input-text);
}

.incidents-list {
  background-color: var(--table-bg);
  border-radius: 8px;
  width: max-content;
  max-width: 100%;
  min-width: 100%;
  box-shadow: 0 2px 8px rgb(0 0 0 / 20%);
  height: auto;
}

.incidents-list.small-table {
  min-height: auto;
  padding-bottom: 0.5rem;
}

.incidents-list-header {
  background-color: var(--table-header-bg);
  padding: 1rem 1.5rem;
  display: flex;
  justify-content: space-between;
  align-items: center;
  border-bottom: 1px solid var(--table-border);
}

.incidents-list-title {
  color: var(--text-color);
  font-size: 1.2rem;
  font-weight: 600;
  margin: 0;
}

.incidents-count {
  background-color: var(--severity-medium-bg);
  color: var(--severity-medium-text);
  padding: 0.25rem 0.75rem;
  border-radius: 12px;
  font-size: 0.8rem;
  font-weight: 500;
}

.incidents-table {
  width: 100%;
  border-collapse: separate;
  border-spacing: 0;
  table-layout: auto;
  height: auto;
}

.incidents-table th,
.incidents-table td {
  padding: 0.75rem;
  border-bottom: 1px solid var(--table-border);
  vertical-align: middle;
  white-space: nowrap;
}

.incidents-table th {
  background-color: var(--table-header-bg);
  color: var(--table-header-text);
  text-align: left;
  font-weight: 600;
  font-size: 0.85rem;
  text-transform: uppercase;
  letter-spacing: 0.5px;
}

.incidents-table td {
  vertical-align: middle;
}

.incidents-table tr:hover {
  background-color: var(--table-hover-bg);
}

.incident-id {
  color: var(--incident-id-color);
  font-weight: 600;
}

.incident-type {
  display: flex;
  align-items: center;
  gap: 0.5rem;
  font-weight: 500;
}

.incident-type svg {
  width: 16px;
  height: 16px;
  color: var(--incident-id-color);
}

.incident-location {
  color: var(--text-color);
  font-size: 0.9rem;
}

.incident-camera {
  color: var(--subtitle-color);
  font-size: 0.8rem;
  font-family: 'Courier New', monospace;
  display: flex;
  align-items: center;
  gap: 0.5rem;
}

.incident-camera svg {
  width: 16px;
  height: 16px;
}

.severity-badge {
  padding: 0.25rem 0.75rem;
  border-radius: 12px;
  font-size: 0.75rem;
  font-weight: 600;
  text-transform: uppercase;
  letter-spacing: 0.5px;
}

.severity-badge.critical {
  background-color: var(--severity-critical-bg);
  color: var(--severity-critical-text);
}

.severity-badge.medium {
  background-color: var(--severity-medium-bg);
  color: var(--severity-medium-text);
}

.severity-badge.low {
  background-color: var(--severity-low-bg);
  color: var(--severity-low-text);
}

.status-badge {
  padding: 0.25rem 0.75rem;
  border-radius: 12px;
  font-size: 0.75rem;
  font-weight: 500;
}

.status-badge.active {
  background-color: var(--status-active-bg);
  color: var(--status-active-text);
}

.status-badge.inprogress {
  background-color: var(--status-inprogress-bg);
  color: var(--status-inprogress-text);
}

.status-badge.resolved {
  background-color: var(--status-resolved-bg);
  color: var(--status-resolved-text);
}

.incident-time {
  color: var(--subtitle-color);
  font-size: 0.85rem;
}

.incident-actions {
  display: flex;
  gap: 0.5rem;
}

.action-btn {
  background: var(--action-btn-bg);
  border: none;
  color: var(--action-btn-text);
  cursor: pointer;
  padding: 0.25rem 0.5rem;
  border-radius: 4px;
  transition: all 0.2s ease;
}

.action-btn svg {
  width: 16px;
  height: 16px;
}

.action-btn:hover {
  background-color: var(--action-btn-hover-bg);
}

.modal-overlay {
  position: fixed;
  inset: 0;
  background-color: var(--modal-overlay-bg);
  display: flex;
  align-items: center;
  justify-content: center;
  z-index: 2000;
  padding: 1rem;
}

.modal-content {
  background-color: var(--modal-content-bg);
  border-radius: 8px;
  width: 100%;
  max-width: 600px;
  max-height: 90vh;
  overflow-y: auto;
  position: relative;
}

.modal-header {
  background-color: var(--modal-header-bg);
  color: var(--modal-header-text);
  padding: 1.5rem;
  display: flex;
  justify-content: space-between;
  align-items: center;
  border-radius: 8px 8px 0 0;
}

.modal-title {
  font-size: 1.4rem;
  font-weight: 600;
  margin: 0;
}

.modal-close {
  background: none;
  border: none;
  color: var(--modal-header-text);
  cursor: pointer;
  font-size: 1.5rem;
  padding: 0;
  width: 30px;
  height: 30px;
  display: flex;
  align-items: center;
  justify-content: center;
  border-radius: 50%;
  transition: background-color 0.2s ease;
}

.modal-close:hover {
  background-color: rgb(0 0 0 / 10%);
}

.modal-body {
  padding: 2rem;
}

.incident-form {
  display: grid;
  gap: 1.5rem;
}

.form-section {
  display: grid;
  gap: 1rem;
}

.section-title {
  color: var(--form-section-title);
  font-size: 1.1rem;
  font-weight: 600;
  margin: 0 0 0.5rem;
  padding-bottom: 0.5rem;
  border-bottom: 1px solid var(--form-section-border);
}

.form-grid {
  display: grid;
  gap: 1rem;
}

.form-grid.two-columns {
  grid-template-columns: 1fr 1fr;
}

.form-grid.three-columns {
  grid-template-columns: 1fr 1fr 1fr;
}

.form-group {
  display: flex;
  flex-direction: column;
  gap: 0.5rem;
}

.form-label {
  color: var(--subtitle-color);
  font-size: 0.9rem;
  font-weight: 500;
}

.form-label.required::after {
  content: ' *';
  color: var(--form-error-text);
}

.form-input,
.form-select,
.form-textarea {
  background-color: var(--form-input-bg);
  border: 1px solid var(--form-input-border);
  border-radius: 4px;
  color: var(--form-input-text);
  padding: 0.75rem;
  font-size: 0.9rem;
  transition: border-color 0.2s ease;
}

.form-textarea {
  min-height: 100px;
  resize: vertical;
}

.form-input:focus,
.form-select:focus,
.form-textarea:focus {
  outline: none;
  border-color: var(--title-color);
}

.form-input::placeholder,
.form-textarea::placeholder {
  color: var(--filter-placeholder);
}


.form-select option {
  background-color: var(--form-input-bg);
  color: var(--form-input-text);
}

.form-error {
  color: var(--form-error-text);
  font-size: 0.8rem;
  margin-top: 0.25rem;
}

.form-help {
  color: var(--form-help-text);
  font-size: 0.8rem;
  margin-top: 0.25rem;
}

.file-upload {
  border: 2px dashed var(--file-upload-border);
  border-radius: 6px;
  padding: 2rem;
  text-align: center;
  transition: border-color 0.2s ease;
}

.file-upload:hover {
  border-color: var(--file-upload-hover-border);
}

.file-upload.drag-over {
  border-color: var(--file-upload-hover-border);
  background-color: var(--file-upload-dragover-bg);
}

.file-upload-content {
  display: flex;
  flex-direction: column;
  align-items: center;
  gap: 1rem;
}

.file-upload-content svg {
  width: 24px;
  height: 24px;
  color: var(--file-upload-text);
}

.file-upload-text {
  color: var(--file-upload-text);
  font-size: 0.9rem;
}

.file-upload-input {
  display: none;
}

.file-upload-btn {
  background-color: var(--file-upload-btn-bg);
  color: var(--file-upload-btn-text);
  border: 1px solid var(--file-upload-btn-border);
  padding: 0.5rem 1rem;
  border-radius: 4px;
  cursor: pointer;
  font-size: 0.85rem;
  transition: all 0.2s ease;
}

.file-upload-btn:hover {
  background-color: var(--button-secondary-hover-bg);
}

.uploaded-files {
  margin-top: 1rem;
}

.uploaded-file {
  display: flex;
  justify-content: space-between;
  align-items: center;
  padding: 0.5rem;
  background-color: var(--uploaded-file-bg);
  border-radius: 4px;
  margin-bottom: 0.5rem;
}

.file-name {
  color: var(--file-upload-text);
  font-size: 0.85rem;
}

.file-remove {
  background: none;
  border: none;
  color: var(--file-remove-text);
  cursor: pointer;
  padding: 0.25rem;
  border-radius: 2px;
}

.file-remove svg {
  width: 16px;
  height: 16px;
}

.file-remove:hover {
  background-color: rgb(255 68 68 / 10%);
}

.form-actions {
  display: flex;
  gap: 1rem;
  justify-content: flex-end;
  padding-top: 1rem;
  border-top: 1px solid var(--form-section-border);
  margin-top: 1rem;
}

.btn-submit {
  background-color: var(--button-primary-bg);
  color: var(--button-primary-text);
  border: none;
  padding: 0.75rem 2rem;
  border-radius: 6px;
  font-weight: 600;
  cursor: pointer;
  transition: all 0.2s ease;
  display: flex;
  align-items: center;
  gap: 0.5rem;
}

.btn-submit svg {
  width: 20px;
  height: 20px;
}

.btn-submit:disabled {
  opacity: 0.5;
  cursor: not-allowed;
}

.btn-submit:hover:not(:disabled) {
  background-color: var(--button-primary-hover);
  transform: translateY(-1px);
}


.btn-cancel {
  background-color: var(--button-secondary-bg);
  color: var(--button-secondary-text);
  border: 1px solid var(--button-secondary-border);
  padding: 0.75rem 2rem;
  border-radius: 6px;
  font-weight: 500;
  cursor: pointer;
  transition: all 0.2s ease;
}

.btn-cancel:hover {
  border-color: var(--button-secondary-hover-border);
  color: var(--text-color);
}

.loading-spinner {
  display: inline-block;
  width: 16px;
  height: 16px;
  border: 2px solid transparent;
  border-top: 2px solid var(--loading-spinner);
  border-radius: 50%;
  animation: spin 1s linear infinite;
}

@keyframes spin {
  to {
    transform: rotate(360deg);
  }
}

.pagination {
  display: flex;
  justify-content: center;
  align-items: center;
  gap: 0.5rem;
  margin-top: 1rem;
  padding: 0.5rem;
  flex-wrap: wrap;
  width: 100%;
}

.pagination-btn {
  background-color: var(--pagination-bg);
  color: var(--pagination-text);
  border: 1px solid var(--pagination-border);
  padding: 0.5rem 0.75rem;
  border-radius: 4px;
  cursor: pointer;
  transition: all 0.2s ease;
  font-size: 0.9rem;
}

.pagination-btn:disabled {
  opacity: 0.5;
  cursor: not-allowed;
}

.pagination-btn:hover:not(:disabled) {
  background-color: var(--pagination-active-bg);
  color: var(--pagination-active-text);
  border-color: var(--pagination-active-bg);
}


.pagination-btn.active {
  background-color: var(--pagination-active-bg);
  color: var(--pagination-active-text);
  border-color: var(--pagination-active-bg);
}

.pagination-info {
  color: var(--pagination-text);
  font-size: 0.9rem;
  margin: 0 1rem;
}

.loading-message {
  color: var(--text-color);
  text-align: center;
  padding: 2rem;
  font-size: 1rem;
}

.access-denied-message {
  color: var(--access-denied-text);
  text-align: center;
  padding: 2rem;
  font-size: 1rem;
  background-color: var(--access-denied-bg);
  border-radius: 8px;
  margin: 2rem;
}

/* Status Update Dropdown Styles */
.status-update-group {
  display: flex;
  gap: 0.25rem;
  align-items: center;
  margin-left: auto;
}

.status-select {
  background-color: var(--status-select-bg);
  border: 1px solid var(--status-select-border);
  border-radius: 4px;
  color: var(--status-select-text);
  padding: 0.5rem;
  font-size: 0.8rem;
  transition: all 0.2s ease;
  min-width: 100px;
  cursor: pointer;
}

.status-select:focus {
  outline: none;
  border-color: var(--title-color);
}

.status-select option {
  background-color: var(--status-select-bg);
  color: var(--status-select-text);
}

/* Confirm Button Styles */
.confirm-btn {
  background-color: var(--confirm-btn-bg);
  color: var(--confirm-btn-text);
  border: 1px solid var(--confirm-btn-border);
  padding: 0.5rem;
  border-radius: 4px;
  transition: all 0.2s ease;
  display: flex;
  align-items: center;
  justify-content: center;
}

.confirm-btn:disabled {
  opacity: 0.5;
  cursor: not-allowed;
  background-color: transparent;
  border-color: transparent;
}

.confirm-btn:hover:not(:disabled) {
  background-color: var(--confirm-btn-bg);
  color: var(--confirm-btn-text);
  transform: scale(1.05);
}


/* Responsive Design */
@media (width <= 1024px) {
  .incidents-header {
    flex-direction: column;
    align-items: flex-start;
  }

  .incidents-filters {
    grid-template-columns: 1fr;
  }

  .form-grid.two-columns,
  .form-grid.three-columns {
    grid-template-columns: 1fr;
  }

  .incidents-table th,
  .incidents-table td {
    padding: 0.75rem;
  }
}

@media (width <= 768px) {
  .incidents-content {
    padding: 1rem;
  }

  .modal-overlay {
    padding: 0.5rem;
  }

  .modal-body {
    padding: 1rem;
  }

  .form-actions {
    flex-direction: column;
  }

  .btn-submit,
  .btn-cancel {
    width: 100%;
    justify-content: center;
  }

  .incidents-list {
    overflow: visible;
    height: auto;
  }

  .incidents-table {
    display: block;
    height: auto;
  }

  .incidents-table,
  .incidents-table thead,
  .incidents-table tbody,
  .incidents-table th,
  .incidents-table td,
  .incidents-table tr {
    display: block;
  }

  .incidents-table tr {
    border: 1px solid var(--table-border);
    border-radius: 6px;
    margin-bottom: 0.5rem;
    padding: 0.5rem;
    background-color: var(--form-input-bg);
    overflow: visible;
    height: auto;
  }

  .incidents-table thead tr {
    position: absolute;
    top: -9999px;
    left: -9999px;
  }


  .incidents-table td {
    border: none;
    position: relative;
    padding: 0.5rem 0;
    border-bottom: 1px solid var(--table-border);
    display: flex;
    justify-content: space-between;
    align-items: center;
    height: auto;
  }

  .incidents-table td:last-child {
    border-bottom: none;
  }

  .incidents-table td::before {
    content: attr(data-label);
    color: var(--subtitle-color);
    font-weight: 600;
    font-size: 0.8rem;
    text-transform: uppercase;
    flex: 0 0 30%;
  }

  .incidents-table td > * {
    flex: 0 0 65%;
    text-align: right;
  }

  .status-update-group {
    width: 100%;
    justify-content: flex-end;
    margin-top: 0.5rem;
  }

  .status-select {
    flex-grow: 1;
    max-width: 120px;
  }

  .incidents-table td[data-label="Actions"] > div {
    flex-direction: column;
    align-items: flex-end;
  }

  .incidents-table td[data-label="Actions"]::before {
    align-self: flex-start;
  }
}

::selection {
  background: rgba(255, 140, 0, 0.3);
  color: #000000;
}

@media (width >= 600px) and (height >= 400px) and (update: context) {
  /* Custom styles for specific screen size and update context */
  .incidents-page {
    /* Example: Change background color */
    background-color: #f0f0f0;
  }
}

.card {
  background: #fa3;
}

.shadow {
  box-shadow: 0 2px 8px rgb(0 0 0 / 10%);
}<|MERGE_RESOLUTION|>--- conflicted
+++ resolved
@@ -1,4 +1,3 @@
-<<<<<<< HEAD
 /* Global SVG default size */
 svg {
   width: 16px;
@@ -163,23 +162,11 @@
 }
 
 /* Apply variables to styles */
-=======
-body {
-  background: #fff;
-  font-family: 'Segoe UI', Arial, sans-serif;
-}
-
->>>>>>> ec5e7e9c
 .incidents-page {
   background-color: var(--background-color);
   min-height: 100vh;
-<<<<<<< HEAD
   color: var(--text-color);
   font-family: -apple-system, BlinkMacSystemFont, 'Segoe UI', Roboto, sans-serif;
-=======
-  color: #ffffff;
-  font-family: -apple-system, BlinkMacSystemFont, Segoe UI, Roboto, sans-serif;
->>>>>>> ec5e7e9c
 }
 
 .incidents-header {
@@ -1084,6 +1071,31 @@
   .incidents-table td[data-label="Actions"]::before {
     align-self: flex-start;
   }
+
+  .incidents-table td > * {
+    flex: 0 0 65%;
+    text-align: right;
+  }
+
+  .status-update-group {
+    width: 100%;
+    justify-content: flex-end;
+    margin-top: 0.5rem;
+  }
+
+  .status-select {
+    flex-grow: 1;
+    max-width: 120px;
+  }
+
+  .incidents-table td[data-label="Actions"] > div {
+    flex-direction: column;
+    align-items: flex-end;
+  }
+
+  .incidents-table td[data-label="Actions"]::before {
+    align-self: flex-start;
+  }
 }
 
 ::selection {
