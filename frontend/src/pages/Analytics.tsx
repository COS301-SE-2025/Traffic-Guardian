--- conflicted
+++ resolved
@@ -252,10 +252,7 @@
   return (
     <div className={`analytics-container ${isDarkMode ? 'dark-mode' : 'light-mode'}`}>
       <div className="analytics-content">
-<<<<<<< HEAD
-=======
-       
->>>>>>> 07967357
+
         <div className="analytics-header">
           <div className="analytics-title">
             <h1>Traffic Analytics Dashboard</h1>
@@ -263,11 +260,7 @@
           </div>
         </div>
 
-<<<<<<< HEAD
-        
-=======
-       
->>>>>>> 07967357
+
         <div className="summary-cards">
           <div className="summary-card">
             <div className="card-icon incidents">
