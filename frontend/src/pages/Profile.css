/* Global SVG default size */
svg {
  width: 16px;
  height: 16px;
}

/* Light mode variables */
:root.light-mode {
  --background-color: #fff;
  --text-color: #333;
  --container-bg: #f9f9f9;
  --container-border: #d1d1d1;
  --title-color: #d97700;
  --subtitle-color: #666;
  --button-primary-bg: #d97700;
  --button-primary-text: #fff;
  --button-primary-hover: #c06800;
  --admin-badge-bg: #d97700;
  --admin-badge-text: #fff;
  --section-border: #d1d1d1;
  --info-label-color: #666;
  --info-value-color: #333;
  --input-bg: #f5f5f5;
  --input-border: #ccc;
  --input-text: #333;
  --stat-card-bg: #f0f0f0;
  --stat-value-color: #d97700;
  --stat-label-color: #666;
  --loading-spinner: #d97700;
  --error-message: #f44;
  --toggle-bg: #ccc;
  --toggle-slider-bg: #fff;
  --toggle-active-bg: #d97700;
}

/* Dark mode variables */
:root.dark-mode {
  --background-color: #1b1b1b;
  --text-color: #fff;
  --container-bg: #3a3a3a;
  --container-border: #555;
  --title-color: #fa3;
  --subtitle-color: #ccc;
  --button-primary-bg: #fa3;
  --button-primary-text: #000;
  --button-primary-hover: #e89c2f;
  --admin-badge-bg: #fa3;
  --admin-badge-text: #000;
  --section-border: #555;
  --info-label-color: #aaa;
  --info-value-color: #f0f0f0;
  --input-bg: #2a2a2a;
  --input-border: #666;
  --input-text: #fff;
  --stat-card-bg: #252525;
  --stat-value-color: #fa3;
  --stat-label-color: #ccc;
  --loading-spinner: #fa3;
  --error-message: #f44;
  --toggle-bg: #666;
  --toggle-slider-bg: #fff;
  --toggle-active-bg: #fa3;
}

.profile-page {
<<<<<<< HEAD
  padding: 1rem;
  font-family: -apple-system, BlinkMacSystemFont, 'Segoe UI', Roboto, sans-serif;
  color: var(--text-color);
  background-color: var(--background-color);
  min-height: calc(100vh - 2rem);
=======
  padding: 2rem;
  font-family: 'Segoe UI', Tahoma, Geneva, Verdana, sans-serif;
  color: #000;
  min-height: 100vh;
>>>>>>> 356e2f6f
}

.profile-container {
  background-color: var(--container-bg);
  border-radius: 12px;
  padding: 1.5rem;
  max-width: 600px;
  margin: 0 auto;

  /* Removed box-shadow */
}

.profile-header {
  color: #000;
  text-align: center;
  margin-bottom: 1.5rem;
}

.profile-header h2 {
  font-size: 1.8rem;
  margin-bottom: 0.4rem;
  color: var(--title-color);
}

.welcome-message {
  font-size: 1rem;
  color: var(--subtitle-color);
}

.admin-badge {
  background-color: var(--admin-badge-bg);
  color: var(--admin-badge-text);
  font-size: 0.8rem;
  font-weight: bold;
  padding: 0.15rem 0.5rem;
  border-radius: 5px;
  margin-left: 0.4rem;
}

.profile-section {
  margin-bottom: 1.5rem;
  border-bottom: 1px solid var(--section-border);
  padding-bottom: 1rem;
}

.profile-section h3 {
  font-size: 1.2rem;
  color: var(--title-color);
  margin-bottom: 0.8rem;

  /* Removed border-left */
  padding-left: 0.4rem;
}

.info-item,
.preference-item {
  margin-bottom: 0.8rem;
  display: flex;
  justify-content: space-between;
  align-items: center;
}

.info-label {
  font-weight: bold;
  color: var(--info-label-color);
}

.info-value {
  color: var(--info-value-color);
}

.preference-item label {
  font-size: 0.9rem;
  color: var(--input-text);
  display: flex;
  align-items: center;
  gap: 0.5rem;
}

<<<<<<< HEAD
.preference-item select {
  font-size: 0.9rem;
  color: var(--input-text);
  background-color: var(--input-bg);
  border: 1px solid var(--input-border);
  padding: 0.3rem;
  border-radius: 5px;
}

/* Toggle Switch Styles */
.toggle-label {
  position: relative;
  display: inline-flex;
  align-items: center;
  cursor: pointer;
}

.toggle-input {
  opacity: 0;
  width: 0;
  height: 0;
}

.toggle-slider {
  position: relative;
  width: 40px;
  height: 20px;
  background-color: var(--toggle-bg);
  border-radius: 20px;
  transition: background-color 0.3s ease;
}

.toggle-slider::before {
  content: '';
  position: absolute;
  width: 16px;
  height: 16px;
  background-color: var(--toggle-slider-bg);
  border-radius: 50%;
  top: 2px;
  left: 2px;
  transition: transform 0.3s ease;
}

.toggle-input:checked + .toggle-slider {
  background-color: var(--toggle-active-bg);
}

.toggle-input:checked + .toggle-slider::before {
  transform: translateX(20px);
}

.toggle-input:focus + .toggle-slider {
  box-shadow: 0 0 0 2px var(--title-color);
=======
.profile-overlay {
  background: rgb(0 0 0 / 50%);
}

select {
  background-color: #2a2a2a;
  color: white;
  border: 1px solid #444;
  padding: 0.4rem;
  border-radius: 6px;
>>>>>>> 356e2f6f
}

.preference-item select {
  background-color: #2a2a2a;
  color: white;
  border: 1px solid #444;
  padding: 0.4rem;
  border-radius: 6px;
}

.stats-container {
  display: flex;
  gap: 0.8rem;
  justify-content: space-around;
  flex-wrap: wrap;
}

.stat-card {
  background-color: var(--stat-card-bg);
  border-radius: 10px;
  padding: 1rem;
  text-align: center;
  flex: 1;
  min-width: 100px;

  /* Removed box-shadow */
}

.stat-value {
  font-size: 1.8rem;
  font-weight: bold;
  color: var(--stat-value-color);
}

.stat-label {
  color: var(--stat-label-color);
  margin-top: 0.4rem;
  font-size: 0.9rem;
}

.button-wrapper {
  margin-top: 0.8rem; /* Added spacing above Manage Incidents button */
  text-align: center; /* Center the button */
}

.profile-actions {
  display: flex;
  justify-content: space-between;
  margin-top: 1.5rem;
  gap: 0.8rem;
}

button {
  background-color: var(--button-primary-bg);
  color: var(--button-primary-text);
  padding: 0.6rem 1.2rem;
  border: none;
  border-radius: 6px;
  cursor: pointer;
  font-weight: bold;
  font-size: 0.9rem;
  transition: background-color 0.3s ease;
}

button:hover {
  background-color: var(--button-primary-hover);
}

.loading-spinner,
.error-message {
  text-align: center;
  font-size: 1.1rem;
  margin-top: 1.5rem;
  color: var(--loading-spinner);
}

.error-message {
  color: var(--error-message);
}<|MERGE_RESOLUTION|>--- conflicted
+++ resolved
@@ -63,18 +63,11 @@
 }
 
 .profile-page {
-<<<<<<< HEAD
   padding: 1rem;
   font-family: -apple-system, BlinkMacSystemFont, 'Segoe UI', Roboto, sans-serif;
   color: var(--text-color);
   background-color: var(--background-color);
   min-height: calc(100vh - 2rem);
-=======
-  padding: 2rem;
-  font-family: 'Segoe UI', Tahoma, Geneva, Verdana, sans-serif;
-  color: #000;
-  min-height: 100vh;
->>>>>>> 356e2f6f
 }
 
 .profile-container {
@@ -154,7 +147,6 @@
   gap: 0.5rem;
 }
 
-<<<<<<< HEAD
 .preference-item select {
   font-size: 0.9rem;
   color: var(--input-text);
@@ -209,26 +201,6 @@
 
 .toggle-input:focus + .toggle-slider {
   box-shadow: 0 0 0 2px var(--title-color);
-=======
-.profile-overlay {
-  background: rgb(0 0 0 / 50%);
-}
-
-select {
-  background-color: #2a2a2a;
-  color: white;
-  border: 1px solid #444;
-  padding: 0.4rem;
-  border-radius: 6px;
->>>>>>> 356e2f6f
-}
-
-.preference-item select {
-  background-color: #2a2a2a;
-  color: white;
-  border: 1px solid #444;
-  padding: 0.4rem;
-  border-radius: 6px;
 }
 
 .stats-container {
