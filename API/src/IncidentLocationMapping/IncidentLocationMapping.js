--- conflicted
+++ resolved
@@ -37,11 +37,7 @@
 
     updateTraffic(trafficData){
         if (!trafficData || !Array.isArray(trafficData)) {
-<<<<<<< HEAD
-            console.log('⚠️  No traffic data provided to updateTraffic - skipping update');
-=======
             // No traffic data provided - skipping update
->>>>>>> c95c8072
             return;
         }
         
