const app = require('./app');
const db = require('./config/db');
const http = require('http');
const { Server } = require('socket.io');
const axios = require('axios');
const FormData = require('form-data');
const traffic = require('../src/Traffic/traffic');
const archivesModel = require('./models/archives');
const ILM = require('../src/IncidentLocationMapping/ilmInstance');
const weather = require('./Weather/weather');

const server = http.createServer(app);

// Import optimization services
const { ConnectionManager, IntervalManager } = require('./middleware/optimization');
const { monitor } = require('./services/performanceMonitor');
const { circuitBreakers } = require('./services/circuitBreaker');

// Create optimized Socket.IO server
const io = new Server(server, {
  cors : {
    origin: process.env.CORS_ORIGIN || '*',
    methods : ['GET', 'POST'],
    credentials: true
  },
  // Optimization settings
  pingTimeout: 60000,
  pingInterval: 25000,
  transports: ['websocket', 'polling'],
  allowEIO3: true,
  maxHttpBufferSize: 1e6, // 1MB
  connectTimeout: 45000
});

// Initialize optimization managers
const connectionManager = new ConnectionManager();
const intervalManager = new IntervalManager();

// Configuration - will use GitHub secrets in production, .env for local development

const PORT = 5000;
const HOST = process.env.HOST ;

<<<<<<< HEAD
var welcomeMsg;

io.on('connection',(socket)=>{
=======
// Global socket connection tracking
let activeConnections = new Set();
let connectedUsers = new Map(); // socket.id -> user info

// Global traffic data cache
let globalTrafficData = null;
let globalWeatherData = null;
let lastTrafficUpdate = 0;
let lastWeatherUpdate = 0;
let isTrafficFetching = false;
let isWeatherFetching = false;
const TRAFFIC_UPDATE_INTERVAL = 30 * 60 * 1000; // 30 minutes
const WEATHER_UPDATE_INTERVAL = 30 * 60 * 1000; // 30 minutes

// Helper function to broadcast active user count
const broadcastActiveUsers = () => {
  const activeUsersCount = activeConnections.size;
  io.emit('activeUsersUpdate', {
    count: activeUsersCount,
    timestamp: new Date()
  });
};

// Global traffic data fetching function
const fetchAndBroadcastTrafficData = async () => {
  const now = Date.now();

  // Prevent concurrent fetches
  if (isTrafficFetching) {
    // Traffic fetch already in progress
    return globalTrafficData;
  }

  // Only fetch if enough time has passed or no data exists
  if (!globalTrafficData || (now - lastTrafficUpdate) > TRAFFIC_UPDATE_INTERVAL) {
    isTrafficFetching = true;
    try {
      // Fetching global traffic data

      let data;
      if (process.env.USE_CALIFORNIA_TRAFFIC === 'true') {
        data = await circuitBreakers.californiaTraffic.call(
          () => caltransTraffic.getEnhancedCaliforniaTraffic(),
          () => ({ fallback: true, data: [], message: 'California traffic temporarily unavailable' })
        );
      } else {
        data = await circuitBreakers.tomtomTraffic.call(
          () => traffic.getTraffic(),
          () => ({ fallback: true, data: [], message: 'TomTom traffic temporarily unavailable' })
        );
      }

      globalTrafficData = data;
      lastTrafficUpdate = now;

      // Broadcast to all connected clients
      if (activeConnections.size > 0) {
        const trafficData = globalTrafficData.data || globalTrafficData;
        const isFallback = globalTrafficData.fallback || false;

        io.emit('trafficUpdate', { data: trafficData, isFallback, timestamp: new Date() });

        if (!isFallback && Array.isArray(trafficData)) {
          // Update regions traffic
          ILM.updateTraffic(trafficData);

          // Broadcast analytics
          io.emit('criticalIncidents', traffic.criticalIncidents(trafficData));
          io.emit('incidentCategory', traffic.incidentCategory(trafficData));
          io.emit('incidentLocations', traffic.incidentLocations(trafficData));
        } else {
          // Send fallback data
          io.emit('criticalIncidents', { Data: 'Amount of critical Incidents', Amount: 0, fallback: true });
          io.emit('incidentCategory', { categories: [], percentages: [], fallback: true });
          io.emit('incidentLocations', { locations: [], fallback: true });
        }
      }

    } catch (error) {
      console.error('Global traffic fetch error:', error.message);
      monitor.recordError(error, { context: 'global_traffic_fetch' });
    } finally {
      isTrafficFetching = false;
    }
  }

  return globalTrafficData;
};

// Global weather data fetching function
const fetchAndBroadcastWeatherData = async () => {
  const now = Date.now();

  // Prevent concurrent fetches
  if (isWeatherFetching) {
    // Weather fetch already in progress
    return globalWeatherData;
  }

  // Only fetch if enough time has passed or no data exists
  if (!globalWeatherData || (now - lastWeatherUpdate) > WEATHER_UPDATE_INTERVAL) {
    isWeatherFetching = true;
    try {
      // Fetching global weather data
      const weatherData = await weather.getWeather();
      globalWeatherData = weatherData;
      lastWeatherUpdate = now;

      // Broadcast to all connected clients
      if (activeConnections.size > 0) {
        io.emit('weatherUpdate', globalWeatherData);
      }

    } catch (error) {
      console.error('Global weather fetch error:', error.message);
    } finally {
      isWeatherFetching = false;
    }
  }

  return globalWeatherData;
};

var welcomeMsg;

io.on('connection',(socket)=>{
  // Optimized connection tracking
  activeConnections.add(socket.id);
  const userInfo = {
    socketId: socket.id,
    connectedAt: new Date(),
    userAgent: socket.handshake.headers['user-agent'] || 'Unknown',
    ip: socket.handshake.address || 'Unknown'
  };
  connectedUsers.set(socket.id, userInfo);

  // Use connection manager
  connectionManager.addConnection(socket.id, null, userInfo);

>>>>>>> 7b71b7dd
  ILM.addUser(socket.id, {});
  console.log(socket.id + " connected");

  welcomeMsg = `Welcome this your ID ${socket.id} cherish it`;
  socket.emit('welcome', welcomeMsg);
<<<<<<< HEAD
    
    //traffic prt
    traffic.getTraffic().then((data)=>{
      if (data && Array.isArray(data)) {
        socket.emit('trafficUpdate', data);
=======
>>>>>>> 7b71b7dd

  // Update performance monitor
  monitor.updateConnections(activeConnections.size, activeConnections.size);

  // Broadcast updated user count
  broadcastActiveUsers();


  // Send initial data from global cache or fetch if needed
  const sendInitialData = async () => {
    try {
      // Get or fetch traffic data
      const trafficData = await fetchAndBroadcastTrafficData();
      const data = trafficData?.data || trafficData || [];
      const isFallback = trafficData?.fallback || false;

      // Send initial traffic data to this socket
      socket.emit('trafficUpdate', { data, isFallback, timestamp: new Date() });

      if (!isFallback && Array.isArray(data) && data.length > 0) {
        // Send analytics to this socket
        socket.emit('criticalIncidents', traffic.criticalIncidents(data));
        socket.emit('incidentCategory', traffic.incidentCategory(data));
        socket.emit('incidentLocations', traffic.incidentLocations(data));
      } else {
<<<<<<< HEAD
        console.log('⚠️  Traffic API unavailable on connection - using empty data');
        socket.emit('trafficUpdate', []);
        socket.emit('criticalIncidents', { Data: 'Amount of critical Incidents', Amount: 0 });
        socket.emit('incidentCategory', { categories: [], percentages: [] });
        socket.emit('incidentLocations', []);
      }
    }).catch((error) => {
      console.error('Traffic API error on connection:', error.message);
      // Send empty data instead of crashing
      socket.emit('trafficUpdate', []);
      socket.emit('criticalIncidents', { Data: 'Amount of critical Incidents', Amount: 0 });
      socket.emit('incidentCategory', { categories: [], percentages: [] });
      socket.emit('incidentLocations', []);
    })
    
    // Weather data on connection
    weather.getWeather().then((weatherData) => {
      socket.emit('weatherUpdate', weatherData);
    }).catch(err => {
      console.error('Error fetching initial weather data:', err);
    });
    
    setInterval(async()=>{
      try {
        const data = await traffic.getTraffic();
        
        if (data && Array.isArray(data)) {
          socket.emit('trafficUpdate', data);
          
          // Update regions traffic (from Dev branch)
          ILM.updateTraffic(data);

          //critical incidents
          const res = traffic.criticalIncidents(data);
          socket.emit('criticalIncidents', res);

          //incident Category
          const res_incidentCategory = traffic.incidentCategory(data);
          socket.emit('incidentCategory', res_incidentCategory);

          //incident Locations
          const res_incidentLocations =  traffic.incidentLocations(data);
          socket.emit('incidentLocations', res_incidentLocations);
        } else {
          console.log('⚠️  Traffic API unavailable in interval update - skipping');
        }
      } catch (error) {
        console.error('Traffic API error in interval update:', error.message);
        // Continue running - don't let API failures break the interval
      }
      
      // Update weather data periodically
      try {
        const weatherData = await weather.getWeather();
=======
        // Send fallback data
        socket.emit('criticalIncidents', { Data: 'Amount of critical Incidents', Amount: 0, fallback: true });
        socket.emit('incidentCategory', { categories: [], percentages: [], fallback: true });
        socket.emit('incidentLocations', { locations: [], fallback: true });
      }

      // Get or fetch weather data
      const weatherData = await fetchAndBroadcastWeatherData();
      if (weatherData) {
>>>>>>> 7b71b7dd
        socket.emit('weatherUpdate', weatherData);
      }

    } catch (error) {
      console.error('Error sending initial data to socket:', error.message);
      monitor.recordError(error, { context: 'initial_data_fetch', socketId: socket.id });

      // Send fallback data on error
      socket.emit('trafficUpdate', { data: [], isFallback: true, error: true, timestamp: new Date() });
      socket.emit('criticalIncidents', { Data: 'Amount of critical Incidents', Amount: 0, fallback: true });
      socket.emit('incidentCategory', { categories: [], percentages: [], fallback: true });
      socket.emit('incidentLocations', { locations: [], fallback: true });
    }
  };

  // Send initial data to new connection
  sendInitialData();
    
    //update users location (from Dev branch)
    socket.on('new-location', async (newLocation)=>{
     ILM.updateUserLocation(socket.id, newLocation);
     const notifiedUsers = ILM.notifyUsers();
     notifiedUsers.forEach((notificationData)=>{
      io.to(notificationData.userID).emit('new-traffic', notificationData.notification);
      //console.log(notificationData.notification.incidents.length);
     })
    });

    // ==================== ARCHIVE ANALYTICS SOCKET EVENTS ====================
    
    // Send initial archive statistics on connection
    archivesModel.getArchiveStats().then((stats) => {
      socket.emit('archiveStatsUpdate', {
        stats,
        timestamp: new Date(),
        type: 'initial'
      });
    }).catch(err => {
      console.error('Error fetching initial archive stats:', err);
    });

    // Send recent archives on connection
    archivesModel.getArchives({ limit: 10, offset: 0 }).then((recentArchives) => {
      socket.emit('archiveUpdate', {
        recentArchives,
        timestamp: new Date(),
        type: 'initial'
      });
    }).catch(err => {
      console.error('Error fetching recent archives:', err);
    });

    // Periodic archive statistics updates (every 5 minutes)
    const archiveStatsInterval = setInterval(async () => {
      try {
        const stats = await archivesModel.getArchiveStats();
        const recentArchives = await archivesModel.getArchives({ limit: 10, offset: 0 });
        
        // Calculate additional metrics
        const totalArchives = stats.reduce((sum, stat) => sum + stat.count, 0);
        const thisMonth = new Date().toLocaleDateString('en-US', { year: 'numeric', month: 'short' });
        
        // Get archives for this month
        const firstDayOfMonth = new Date();
        firstDayOfMonth.setDate(1);
        firstDayOfMonth.setHours(0, 0, 0, 0);
        
        const monthlyArchives = await archivesModel.getArchives({
          date_from: firstDayOfMonth.toISOString(),
          limit: 1000
        });

        const archiveAnalytics = {
          totalArchives,
          archivesThisMonth: monthlyArchives.length,
          averageArchiveSize: 2048, // Estimated in bytes
          storageUsed: totalArchives * 2048,
          statusBreakdown: {},
          severityBreakdown: {},
          typeBreakdown: {}
        };

        // Process breakdowns
        stats.forEach(stat => {
          if (!archiveAnalytics.statusBreakdown[stat.status]) {
            archiveAnalytics.statusBreakdown[stat.status] = 0;
          }
          archiveAnalytics.statusBreakdown[stat.status] += stat.count;

          if (!archiveAnalytics.severityBreakdown[stat.severity]) {
            archiveAnalytics.severityBreakdown[stat.severity] = 0;
          }
          archiveAnalytics.severityBreakdown[stat.severity] += stat.count;

          if (!archiveAnalytics.typeBreakdown[stat.type]) {
            archiveAnalytics.typeBreakdown[stat.type] = 0;
          }
          archiveAnalytics.typeBreakdown[stat.type] += stat.count;
        });

        // Emit comprehensive archive update
        socket.emit('archiveStatsUpdate', {
          ...archiveAnalytics,
          recentArchives,
          timestamp: new Date(),
          type: 'periodic'
        });

        // Also emit to all connected clients
        io.emit('archiveAnalyticsUpdate', {
          ...archiveAnalytics,
          timestamp: new Date()
        });

      } catch (error) {
        console.error('Error in archive stats interval:', error);
      }
    }, 5 * 60 * 1000); // 5 minutes

    // Archive trend analysis (every 30 minutes)
    const archiveTrendsInterval = setInterval(async () => {
      try {
        // Get archives from last 7 days for trend analysis
        const sevenDaysAgo = new Date();
        sevenDaysAgo.setDate(sevenDaysAgo.getDate() - 7);
        
        const weeklyArchives = await archivesModel.getArchives({
          date_from: sevenDaysAgo.toISOString(),
          limit: 1000
        });

        // Process daily trends
        const dailyTrends = {};
        weeklyArchives.forEach(archive => {
          const date = new Date(archive.Archive_DateTime);
          const dayKey = date.toLocaleDateString('en-US');
          
          if (!dailyTrends[dayKey]) {
            dailyTrends[dayKey] = {
              date: dayKey,
              total: 0,
              bySeverity: { high: 0, medium: 0, low: 0 },
              byStatus: { open: 0, ongoing: 0, resolved: 0, closed: 0 }
            };
          }
          
          dailyTrends[dayKey].total++;
          dailyTrends[dayKey].bySeverity[archive.Archive_Severity] = 
            (dailyTrends[dayKey].bySeverity[archive.Archive_Severity] || 0) + 1;
          dailyTrends[dayKey].byStatus[archive.Archive_Status] = 
            (dailyTrends[dayKey].byStatus[archive.Archive_Status] || 0) + 1;
        });

        socket.emit('archiveTrendsUpdate', {
          weeklyTrends: Object.values(dailyTrends),
          totalWeeklyArchives: weeklyArchives.length,
          timestamp: new Date()
        });

      } catch (error) {
        console.error('Error in archive trends interval:', error);
      }
    }, 30 * 60 * 1000); // 30 minutes

    // Clean up intervals and remove user on disconnect
    socket.on('disconnect', () => {
      
      // Clean up archive intervals
      clearInterval(archiveStatsInterval);
      clearInterval(archiveTrendsInterval);
      
      // Remove user from ILM system
      ILM.removeUser(socket.id);
<<<<<<< HEAD
=======
      
      // Broadcast updated user count
      broadcastActiveUsers();
      
    });
    
    // Handle request for current stats
    socket.on('request-stats', () => {
      socket.emit('activeUsersUpdate', {
        count: activeConnections.size,
        timestamp: new Date()
      });
>>>>>>> 7b71b7dd
    });
});

// Set io instance in app for use in controllers
app.set('io', io);

<<<<<<< HEAD
=======
// Periodic broadcast of active users count (every 30 seconds)
setInterval(() => {
  if (activeConnections.size > 0) {
    broadcastActiveUsers();
  }
}, 30000);

// Global traffic and weather data update interval (every 30 minutes)
setInterval(async () => {
  if (activeConnections.size > 0) {
    // Running scheduled global data update
    await fetchAndBroadcastTrafficData();
    await fetchAndBroadcastWeatherData();
    // Global data update completed
  }
}, TRAFFIC_UPDATE_INTERVAL);

>>>>>>> 7b71b7dd
// ==================== ARCHIVE EVENT EMITTERS ====================

// Function to emit archive creation events (to be called when new archives are created)
const emitArchiveCreated = (archiveData) => {
  io.emit('archiveCreated', {
    archive: archiveData,
    timestamp: new Date(),
    type: 'new'
  });
};

// Function to emit archive updates (to be called when archives are modified)
const emitArchiveUpdated = (archiveData) => {
  io.emit('archiveUpdated', {
    archive: archiveData,
    timestamp: new Date(),
    type: 'update'
  });
};

// Function to emit archive analytics refresh
const emitArchiveAnalyticsRefresh = async () => {
  try {
    const stats = await archivesModel.getArchiveStats();
    const recentArchives = await archivesModel.getArchives({ limit: 20, offset: 0 });
    
    io.emit('archiveAnalyticsRefresh', {
      stats,
      recentArchives,
      timestamp: new Date(),
      type: 'refresh'
    });
    
  } catch (error) {
    console.error('Error emitting archive analytics refresh:', error);
  }
};

// Export archive event emitters for use in other parts of the application
app.set('emitArchiveCreated', emitArchiveCreated);
app.set('emitArchiveUpdated', emitArchiveUpdated);
app.set('emitArchiveAnalyticsRefresh', emitArchiveAnalyticsRefresh);

// ==================== ENHANCED INCIDENT HANDLING ====================

// Enhanced incident event handling that also considers archive implications
const originalEmitNewAlert = (incidentData) => {
  // Emit the original incident alert
  io.emit('newAlert', incidentData);
  
  // Potentially trigger archive creation (simulating automatic archiving)
  setTimeout(async () => {
    try {
      // This would typically be done by a background archiving process
      // Here I am simulating the notification that archiving might occur
      io.emit('potentialArchiveCreation', {
        incidentId: incidentData.Incidents_ID || incidentData.id,
        timestamp: new Date(),
        reason: 'incident_reported'
      });
    } catch (error) {
      console.error('Error in potential archive creation notification:', error);
    }
  }, 5000); // 5 second delay to simulate processing time
};

app.set('emitNewAlert', originalEmitNewAlert);

// ==================== DATABASE AND SERVER STARTUP ====================

// Test database connection before starting server
db.query('SELECT NOW()')
  .then(() => {
    console.log('Database connection established');

    // Start the server
    server.listen(PORT, () => {
      console.log(`Server running on port ${PORT}`);
      console.log(`API available at: http://${HOST}:${PORT}`);
      console.log(`Socket.IO server running with archive analytics support`);
      console.log(`API documentation available at: https://documenter.getpostman.com/view/34423164/2sB2qak34y`);

      // Emit initial archive analytics to any early connections
      setTimeout(() => {
        emitArchiveAnalyticsRefresh();
      }, 2000);
    });
  })  .catch(err => {
    console.error('Database connection failed:', err);
    console.error('Please ensure all required GitHub Codespace secrets are properly configured:');
    console.error('- DATABASE_USERNAME');
    console.error('- DATABASE_HOST');
    console.error('- DATABASE_NAME');
    console.error('- DATABASE_PASSWORD');
    console.error('- DATABASE_PORT');
    process.exit(1);
   });

module.exports = {
  io,
  emitArchiveCreated,
  emitArchiveUpdated,
  emitArchiveAnalyticsRefresh
};<|MERGE_RESOLUTION|>--- conflicted
+++ resolved
@@ -41,11 +41,6 @@
 const PORT = 5000;
 const HOST = process.env.HOST ;
 
-<<<<<<< HEAD
-var welcomeMsg;
-
-io.on('connection',(socket)=>{
-=======
 // Global socket connection tracking
 let activeConnections = new Set();
 let connectedUsers = new Map(); // socket.id -> user info
@@ -185,20 +180,11 @@
   // Use connection manager
   connectionManager.addConnection(socket.id, null, userInfo);
 
->>>>>>> 7b71b7dd
   ILM.addUser(socket.id, {});
   console.log(socket.id + " connected");
 
   welcomeMsg = `Welcome this your ID ${socket.id} cherish it`;
   socket.emit('welcome', welcomeMsg);
-<<<<<<< HEAD
-    
-    //traffic prt
-    traffic.getTraffic().then((data)=>{
-      if (data && Array.isArray(data)) {
-        socket.emit('trafficUpdate', data);
-=======
->>>>>>> 7b71b7dd
 
   // Update performance monitor
   monitor.updateConnections(activeConnections.size, activeConnections.size);
@@ -224,62 +210,6 @@
         socket.emit('incidentCategory', traffic.incidentCategory(data));
         socket.emit('incidentLocations', traffic.incidentLocations(data));
       } else {
-<<<<<<< HEAD
-        console.log('⚠️  Traffic API unavailable on connection - using empty data');
-        socket.emit('trafficUpdate', []);
-        socket.emit('criticalIncidents', { Data: 'Amount of critical Incidents', Amount: 0 });
-        socket.emit('incidentCategory', { categories: [], percentages: [] });
-        socket.emit('incidentLocations', []);
-      }
-    }).catch((error) => {
-      console.error('Traffic API error on connection:', error.message);
-      // Send empty data instead of crashing
-      socket.emit('trafficUpdate', []);
-      socket.emit('criticalIncidents', { Data: 'Amount of critical Incidents', Amount: 0 });
-      socket.emit('incidentCategory', { categories: [], percentages: [] });
-      socket.emit('incidentLocations', []);
-    })
-    
-    // Weather data on connection
-    weather.getWeather().then((weatherData) => {
-      socket.emit('weatherUpdate', weatherData);
-    }).catch(err => {
-      console.error('Error fetching initial weather data:', err);
-    });
-    
-    setInterval(async()=>{
-      try {
-        const data = await traffic.getTraffic();
-        
-        if (data && Array.isArray(data)) {
-          socket.emit('trafficUpdate', data);
-          
-          // Update regions traffic (from Dev branch)
-          ILM.updateTraffic(data);
-
-          //critical incidents
-          const res = traffic.criticalIncidents(data);
-          socket.emit('criticalIncidents', res);
-
-          //incident Category
-          const res_incidentCategory = traffic.incidentCategory(data);
-          socket.emit('incidentCategory', res_incidentCategory);
-
-          //incident Locations
-          const res_incidentLocations =  traffic.incidentLocations(data);
-          socket.emit('incidentLocations', res_incidentLocations);
-        } else {
-          console.log('⚠️  Traffic API unavailable in interval update - skipping');
-        }
-      } catch (error) {
-        console.error('Traffic API error in interval update:', error.message);
-        // Continue running - don't let API failures break the interval
-      }
-      
-      // Update weather data periodically
-      try {
-        const weatherData = await weather.getWeather();
-=======
         // Send fallback data
         socket.emit('criticalIncidents', { Data: 'Amount of critical Incidents', Amount: 0, fallback: true });
         socket.emit('incidentCategory', { categories: [], percentages: [], fallback: true });
@@ -289,7 +219,6 @@
       // Get or fetch weather data
       const weatherData = await fetchAndBroadcastWeatherData();
       if (weatherData) {
->>>>>>> 7b71b7dd
         socket.emit('weatherUpdate', weatherData);
       }
 
@@ -463,8 +392,6 @@
       
       // Remove user from ILM system
       ILM.removeUser(socket.id);
-<<<<<<< HEAD
-=======
       
       // Broadcast updated user count
       broadcastActiveUsers();
@@ -477,15 +404,12 @@
         count: activeConnections.size,
         timestamp: new Date()
       });
->>>>>>> 7b71b7dd
     });
 });
 
 // Set io instance in app for use in controllers
 app.set('io', io);
 
-<<<<<<< HEAD
-=======
 // Periodic broadcast of active users count (every 30 seconds)
 setInterval(() => {
   if (activeConnections.size > 0) {
@@ -503,7 +427,6 @@
   }
 }, TRAFFIC_UPDATE_INTERVAL);
 
->>>>>>> 7b71b7dd
 // ==================== ARCHIVE EVENT EMITTERS ====================
 
 // Function to emit archive creation events (to be called when new archives are created)
