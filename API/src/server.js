const app = require('./app');
const db = require('./config/db');
const http = require('http');
const { Server } = require('socket.io');
const axios = require('axios');
const FormData = require('form-data');
const traffic = require('../src/Traffic/traffic');
<<<<<<< HEAD
const archivesModel = require('./models/archives');
=======
const ILM = require('../src/IncidentLocationMapping/ilmInstance');
>>>>>>> 0e99a8af

const server = http.createServer(app);

const io = new Server(server, {
  cors : {
    origin: process.env.CORS_ORIGIN || '*',
    methods : ['GET', 'POST'],
    credentials: true
  }
});

// Configuration - will use GitHub secrets in production, .env for local development

const PORT = 5000;
const HOST = process.env.HOST || 'localhost';

var welcomeMsg;

io.on('connection',(socket)=>{
  ILM.addUser(socket.id, {});
  console.log(socket.id + ' connected');
  ILM.showUsers();

  welcomeMsg = `Welcome this your ID ${socket.id} cherish it`;
  socket.emit('welcome', welcomeMsg);
    
    //traffic prt
    traffic.getTraffic().then((data)=>{
      socket.emit('trafficUpdate', data);

      //update regions Traffic
      ILM.updateTraffic(data);

      //critical incidents
      const res = traffic.criticalIncidents(data);
      socket.emit('criticalIncidents', res);

      //incident Category
      const res_incidentCategory = traffic.incidentCategory(data);
      socket.emit('incidentCategory', res_incidentCategory);

      //incident Locations
      const res_incidentLocations =  traffic.incidentLocations(data);
      socket.emit('incidentLocations', res_incidentLocations);
    })
    
    setInterval(async()=>{
      const data = await traffic.getTraffic();
      socket.emit('trafficUpdate', data);
<<<<<<< HEAD

      //critical incidents
      const res = traffic.criticalIncidents(data);
      socket.emit('criticalIncidents', res);

      //incident Category
      const res_incidentCategory = traffic.incidentCategory(data);
      socket.emit('incidentCategory', res_incidentCategory);

      //incident Locations
      const res_incidentLocations =  traffic.incidentLocations(data);
      socket.emit('incidentLocations', res_incidentLocations);
=======
      ILM.updateTraffic(data);
>>>>>>> 0e99a8af
    }, 30*60*1000); //30 min interval
    

    // ==================== ARCHIVE ANALYTICS SOCKET EVENTS ====================
    
    // Send initial archive statistics on connection
    archivesModel.getArchiveStats().then((stats) => {
      socket.emit('archiveStatsUpdate', {
        stats,
        timestamp: new Date(),
        type: 'initial'
      });
    }).catch(err => {
      console.error('Error fetching initial archive stats:', err);
    });

    // Send recent archives on connection
    archivesModel.getArchives({ limit: 10, offset: 0 }).then((recentArchives) => {
      socket.emit('archiveUpdate', {
        recentArchives,
        timestamp: new Date(),
        type: 'initial'
      });
    }).catch(err => {
      console.error('Error fetching recent archives:', err);
    });

    // Periodic archive statistics updates (every 5 minutes)
    const archiveStatsInterval = setInterval(async () => {
      try {
        const stats = await archivesModel.getArchiveStats();
        const recentArchives = await archivesModel.getArchives({ limit: 10, offset: 0 });
        
        // Calculate additional metrics
        const totalArchives = stats.reduce((sum, stat) => sum + stat.count, 0);
        const thisMonth = new Date().toLocaleDateString('en-US', { year: 'numeric', month: 'short' });
        
        // Get archives for this month
        const firstDayOfMonth = new Date();
        firstDayOfMonth.setDate(1);
        firstDayOfMonth.setHours(0, 0, 0, 0);
        
        const monthlyArchives = await archivesModel.getArchives({
          date_from: firstDayOfMonth.toISOString(),
          limit: 1000
        });

        const archiveAnalytics = {
          totalArchives,
          archivesThisMonth: monthlyArchives.length,
          averageArchiveSize: 2048, // Estimated in bytes
          storageUsed: totalArchives * 2048,
          statusBreakdown: {},
          severityBreakdown: {},
          typeBreakdown: {}
        };

        // Process breakdowns
        stats.forEach(stat => {
          if (!archiveAnalytics.statusBreakdown[stat.status]) {
            archiveAnalytics.statusBreakdown[stat.status] = 0;
          }
          archiveAnalytics.statusBreakdown[stat.status] += stat.count;

          if (!archiveAnalytics.severityBreakdown[stat.severity]) {
            archiveAnalytics.severityBreakdown[stat.severity] = 0;
          }
          archiveAnalytics.severityBreakdown[stat.severity] += stat.count;

<<<<<<< HEAD
          if (!archiveAnalytics.typeBreakdown[stat.type]) {
            archiveAnalytics.typeBreakdown[stat.type] = 0;
          }
          archiveAnalytics.typeBreakdown[stat.type] += stat.count;
        });

        // Emit comprehensive archive update
        socket.emit('archiveStatsUpdate', {
          ...archiveAnalytics,
          recentArchives,
          timestamp: new Date(),
          type: 'periodic'
        });

        // Also emit to all connected clients
        io.emit('archiveAnalyticsUpdate', {
          ...archiveAnalytics,
          timestamp: new Date()
        });

      } catch (error) {
        console.error('Error in archive stats interval:', error);
      }
    }, 5 * 60 * 1000); // 5 minutes

    // Archive trend analysis (every 30 minutes)
    const archiveTrendsInterval = setInterval(async () => {
      try {
        // Get archives from last 7 days for trend analysis
        const sevenDaysAgo = new Date();
        sevenDaysAgo.setDate(sevenDaysAgo.getDate() - 7);
        
        const weeklyArchives = await archivesModel.getArchives({
          date_from: sevenDaysAgo.toISOString(),
          limit: 1000
        });

        // Process daily trends
        const dailyTrends = {};
        weeklyArchives.forEach(archive => {
          const date = new Date(archive.Archive_DateTime);
          const dayKey = date.toLocaleDateString('en-US');
          
          if (!dailyTrends[dayKey]) {
            dailyTrends[dayKey] = {
              date: dayKey,
              total: 0,
              bySeverity: { high: 0, medium: 0, low: 0 },
              byStatus: { open: 0, ongoing: 0, resolved: 0, closed: 0 }
            };
          }
          
          dailyTrends[dayKey].total++;
          dailyTrends[dayKey].bySeverity[archive.Archive_Severity] = 
            (dailyTrends[dayKey].bySeverity[archive.Archive_Severity] || 0) + 1;
          dailyTrends[dayKey].byStatus[archive.Archive_Status] = 
            (dailyTrends[dayKey].byStatus[archive.Archive_Status] || 0) + 1;
        });

        socket.emit('archiveTrendsUpdate', {
          weeklyTrends: Object.values(dailyTrends),
          totalWeeklyArchives: weeklyArchives.length,
          timestamp: new Date()
        });

      } catch (error) {
        console.error('Error in archive trends interval:', error);
      }
    }, 30 * 60 * 1000); // 30 minutes

    // Clean up intervals on disconnect
    socket.on('disconnect', () => {
      console.log(socket.id + ' disconnected');
      clearInterval(archiveStatsInterval);
      clearInterval(archiveTrendsInterval);
      
      // Remove from connected users
      const index = connectedUsers.indexOf(socket);
      if (index > -1) {
        connectedUsers.splice(index, 1);
      }
    });
=======
    //update users location
    socket.on('new-location', async (newLocation)=>{
     ILM.updateUserLocation(socket.id, newLocation);
     const notifiedUsers = ILM.notifyUsers();
     notifiedUsers.forEach((notificationData)=>{
      io.to(notificationData.userID).emit('new-traffic', notificationData.notification);
      //console.log(notificationData.notification.incidents.length);
     })
    });


  socket.on('disconnect',()=>{
    ILM.removeUser(socket.id);
  })
>>>>>>> 0e99a8af
});

// Set io instance in app for use in controllers
app.set('io', io);

// ==================== ARCHIVE EVENT EMITTERS ====================

// Function to emit archive creation events (to be called when new archives are created)
const emitArchiveCreated = (archiveData) => {
  console.log('Emitting archiveCreated event:', archiveData);
  io.emit('archiveCreated', {
    archive: archiveData,
    timestamp: new Date(),
    type: 'new'
  });
};

// Function to emit archive updates (to be called when archives are modified)
const emitArchiveUpdated = (archiveData) => {
  console.log('Emitting archiveUpdated event:', archiveData);
  io.emit('archiveUpdated', {
    archive: archiveData,
    timestamp: new Date(),
    type: 'update'
  });
};

// Function to emit archive analytics refresh
const emitArchiveAnalyticsRefresh = async () => {
  try {
    const stats = await archivesModel.getArchiveStats();
    const recentArchives = await archivesModel.getArchives({ limit: 20, offset: 0 });
    
    io.emit('archiveAnalyticsRefresh', {
      stats,
      recentArchives,
      timestamp: new Date(),
      type: 'refresh'
    });
    
    console.log('Archive analytics refresh emitted to all clients');
  } catch (error) {
    console.error('Error emitting archive analytics refresh:', error);
  }
};

// Export archive event emitters for use in other parts of the application
app.set('emitArchiveCreated', emitArchiveCreated);
app.set('emitArchiveUpdated', emitArchiveUpdated);
app.set('emitArchiveAnalyticsRefresh', emitArchiveAnalyticsRefresh);

// ==================== ENHANCED INCIDENT HANDLING ====================

// Enhanced incident event handling that also considers archive implications
const originalEmitNewAlert = (incidentData) => {
  // Emit the original incident alert
  io.emit('newAlert', incidentData);
  console.log('Emitting newAlert:', incidentData);
  
  // Potentially trigger archive creation (simulating automatic archiving)
  setTimeout(async () => {
    try {
      // This would typically be done by a background archiving process
      // Here I am simulating the notification that archiving might occur
      io.emit('potentialArchiveCreation', {
        incidentId: incidentData.Incidents_ID || incidentData.id,
        timestamp: new Date(),
        reason: 'incident_reported'
      });
    } catch (error) {
      console.error('Error in potential archive creation notification:', error);
    }
  }, 5000); // 5 second delay to simulate processing time
};

app.set('emitNewAlert', originalEmitNewAlert);

// ==================== DATABASE AND SERVER STARTUP ====================

// Test database connection before starting server
db.query('SELECT NOW()')
  .then(() => {
    console.log('Database connection established');
    
    // Start the server
    server.listen(PORT, () => {
      console.log(`Database connection established`);
      console.log(`Server running on port ${PORT}`);
      console.log(`API available at: http://${HOST}:${PORT}`);
      console.log(`Socket.IO server running with archive analytics support`);
      console.log(`API documentation available at: https://documenter.getpostman.com/view/34423164/2sB2qak34y`);
      
      // Emit initial archive analytics to any early connections
      setTimeout(() => {
        emitArchiveAnalyticsRefresh();
      }, 2000);
    });
  })  .catch(err => {
    console.error('Database connection failed:', err);
    console.error('Please ensure all required GitHub Codespace secrets are properly configured:');
    console.error('- DATABASE_USERNAME');
    console.error('- DATABASE_HOST');
    console.error('- DATABASE_NAME');
    console.error('- DATABASE_PASSWORD');
    console.error('- DATABASE_PORT');
    process.exit(1);
   });

<<<<<<< HEAD
module.exports = {
  io,
  emitArchiveCreated,
  emitArchiveUpdated,
  emitArchiveAnalyticsRefresh
};
=======

  module.exports = {
    io,
  };
>>>>>>> 0e99a8af
<|MERGE_RESOLUTION|>--- conflicted
+++ resolved
@@ -5,11 +5,8 @@
 const axios = require('axios');
 const FormData = require('form-data');
 const traffic = require('../src/Traffic/traffic');
-<<<<<<< HEAD
 const archivesModel = require('./models/archives');
-=======
 const ILM = require('../src/IncidentLocationMapping/ilmInstance');
->>>>>>> 0e99a8af
 
 const server = http.createServer(app);
 
@@ -23,7 +20,7 @@
 
 // Configuration - will use GitHub secrets in production, .env for local development
 
-const PORT = 5000;
+const PORT = 5001;
 const HOST = process.env.HOST || 'localhost';
 
 var welcomeMsg;
@@ -59,7 +56,9 @@
     setInterval(async()=>{
       const data = await traffic.getTraffic();
       socket.emit('trafficUpdate', data);
-<<<<<<< HEAD
+      
+      // Update regions traffic (from Dev branch)
+      ILM.updateTraffic(data);
 
       //critical incidents
       const res = traffic.criticalIncidents(data);
@@ -72,11 +71,17 @@
       //incident Locations
       const res_incidentLocations =  traffic.incidentLocations(data);
       socket.emit('incidentLocations', res_incidentLocations);
-=======
-      ILM.updateTraffic(data);
->>>>>>> 0e99a8af
     }, 30*60*1000); //30 min interval
     
+    //update users location (from Dev branch)
+    socket.on('new-location', async (newLocation)=>{
+     ILM.updateUserLocation(socket.id, newLocation);
+     const notifiedUsers = ILM.notifyUsers();
+     notifiedUsers.forEach((notificationData)=>{
+      io.to(notificationData.userID).emit('new-traffic', notificationData.notification);
+      //console.log(notificationData.notification.incidents.length);
+     })
+    });
 
     // ==================== ARCHIVE ANALYTICS SOCKET EVENTS ====================
     
@@ -144,7 +149,6 @@
           }
           archiveAnalytics.severityBreakdown[stat.severity] += stat.count;
 
-<<<<<<< HEAD
           if (!archiveAnalytics.typeBreakdown[stat.type]) {
             archiveAnalytics.typeBreakdown[stat.type] = 0;
           }
@@ -215,34 +219,17 @@
       }
     }, 30 * 60 * 1000); // 30 minutes
 
-    // Clean up intervals on disconnect
+    // Clean up intervals and remove user on disconnect
     socket.on('disconnect', () => {
       console.log(socket.id + ' disconnected');
+      
+      // Clean up archive intervals
       clearInterval(archiveStatsInterval);
       clearInterval(archiveTrendsInterval);
       
-      // Remove from connected users
-      const index = connectedUsers.indexOf(socket);
-      if (index > -1) {
-        connectedUsers.splice(index, 1);
-      }
-    });
-=======
-    //update users location
-    socket.on('new-location', async (newLocation)=>{
-     ILM.updateUserLocation(socket.id, newLocation);
-     const notifiedUsers = ILM.notifyUsers();
-     notifiedUsers.forEach((notificationData)=>{
-      io.to(notificationData.userID).emit('new-traffic', notificationData.notification);
-      //console.log(notificationData.notification.incidents.length);
-     })
-    });
-
-
-  socket.on('disconnect',()=>{
-    ILM.removeUser(socket.id);
-  })
->>>>>>> 0e99a8af
+      // Remove user from ILM system
+      ILM.removeUser(socket.id);
+    });
 });
 
 // Set io instance in app for use in controllers
@@ -315,7 +302,7 @@
     } catch (error) {
       console.error('Error in potential archive creation notification:', error);
     }
-  }, 5000); // 5 second delay to simulate processing time
+  }, 5001); // 5 second delay to simulate processing time
 };
 
 app.set('emitNewAlert', originalEmitNewAlert);
@@ -351,16 +338,9 @@
     process.exit(1);
    });
 
-<<<<<<< HEAD
 module.exports = {
   io,
   emitArchiveCreated,
   emitArchiveUpdated,
   emitArchiveAnalyticsRefresh
-};
-=======
-
-  module.exports = {
-    io,
-  };
->>>>>>> 0e99a8af
+};